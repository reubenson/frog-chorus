--- conflicted
+++ resolved
@@ -17,11 +17,7 @@
     <!-- The implementation of "hearing" is predicated here on relatively unsophisticated FFT (fast fourier transform) analysis via the <a href="https://developer.mozilla.org/en-US/docs/Web/API/AnalyserNode" target="_blank">Web Audio AnalyserNode</a> -->
   </p>
   <p>
-<<<<<<< HEAD
     To accomplish this, sounds from the environment are analysed for frog-likeness, which then influences each phone-frog's behavior. Felix's original designs have been adapted here, in which a frog's “eagerness” increases when other frogs are heard, and its “shyness” increases when loud non-frog sounds are heard. Through a simple set of non-deterministic rules, a dynamic chorus of singing emerges between multiple phones, much like if one were encountering a group of frogs in the wild.
-=======
-    To accomplish this, I've adapted Felix's original designs for the robot-frogs' behavior predicated on “eagerness” and “shyness”. When eagerness is high relative to shyness, the robot will emit a chirp, which is then "heard" by the other robots. Each robot will increase its eagerness when it hears another's chirp, and will increase its shyness when it hears non-frog sounds. Through this simple set of rules, a dynamic chorus of singing emerges, much like if one were encountering a group of frogs in the wild.
->>>>>>> 2848130f
     <!-- This project is a translation of a series of art installations by the late Dutch sound artist Felix Hess. The first such installation was developed in 1982, with a set of fifty robots, each outfitted with a microphone, speaker, and circuitry to allow each robot to listen to its environment and make sounds in the manner of a frog in a frog chorus.  -->
   </p>
   <figure class="m-auto mt-5 mb-5 border-{mainColor}">
@@ -61,11 +57,6 @@
     <li class="list-inside"><a href="https://www.youtube.com/watch?v=rMnFKYHzm2k" target="_blank">Artist talk by Felix Hess in 2010 (YouTube)</a></li>
   </ol>
   <!-- <img class="mt-8 w-full" src="{frogmail}" alt="froggy email"> -->
-<<<<<<< HEAD
-  
-=======
-  <p>Feedback, bug reports, and general inquiries are very welcome at <a href="mailto:frogchor@gmail.com">frogchor@gmail.com</a></p>
->>>>>>> 2848130f
   <figure class="m-auto mt-5 mb-5 border-{mainColor}">
     <img src="{frog_comp}" alt="frog at the computer">
   </figure>
